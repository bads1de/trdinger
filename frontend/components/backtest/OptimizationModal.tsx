--- conflicted
+++ resolved
@@ -21,10 +21,7 @@
   BacktestResult,
 } from "@/types/optimization";
 
-
 /**
-<<<<<<< HEAD
-=======
  * 最適化モーダルのプロパティ
  */
 interface OptimizationModalProps {
@@ -50,7 +47,6 @@
 }
 
 /**
->>>>>>> cf75b7b6
  * 最適化設定モーダルコンポーネント
  */
 const OptimizationModal: React.FC<OptimizationModalProps> = ({
@@ -87,8 +83,6 @@
     // GAの場合はモーダルを閉じない（進捗表示のため）
   };
 
-
-
   return (
     <Modal
       isOpen={isOpen}
